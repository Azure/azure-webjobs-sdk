﻿// Copyright (c) .NET Foundation. All rights reserved.
// Licensed under the MIT License. See License.txt in the project root for license information.

using System;
using System.Collections.Generic;
using System.Diagnostics;
using System.Linq;
using System.Net;
using System.Reflection;
using System.Threading.Tasks;
using Microsoft.ApplicationInsights;
using Microsoft.ApplicationInsights.DataContracts;
using Microsoft.ApplicationInsights.Extensibility;
using Microsoft.ApplicationInsights.SnapshotCollector;
using Microsoft.ApplicationInsights.WindowsServer.Channel.Implementation;
using Microsoft.AspNetCore.Http;
using Microsoft.Azure.WebJobs.Host.Executors;
using Microsoft.Azure.WebJobs.Host.Indexers;
using Microsoft.Azure.WebJobs.Host.Loggers;
using Microsoft.Azure.WebJobs.Host.Protocols;
using Microsoft.Azure.WebJobs.Logging;
using Microsoft.Azure.WebJobs.Logging.ApplicationInsights;
using Microsoft.Extensions.Configuration;
using Microsoft.Extensions.DependencyInjection;
using Microsoft.Extensions.Hosting;
using Microsoft.Extensions.Logging;
using Moq;
using Newtonsoft.Json;
using Xunit;

namespace Microsoft.Azure.WebJobs.Host.UnitTests.Loggers
{
    public class ApplicationInsightsLoggerTests : IDisposable
    {
        private readonly Guid _invocationId = Guid.NewGuid();
        private readonly Guid _hostInstanceId = Guid.NewGuid();
        private readonly DateTime _startTime = DateTime.UtcNow;
        private readonly DateTime _endTime;
        private readonly string _triggerReason = "new queue message";
        private readonly string _functionFullName = "Functions.TestFunction";
        private readonly string _functionShortName = "TestFunction";
        private readonly string _functionCategoryName;
        private readonly IDictionary<string, string> _arguments;
        private readonly TestTelemetryChannel _channel = new TestTelemetryChannel();
        private readonly string defaultIp = "0.0.0.0";
        private readonly TelemetryClient _client;
        private readonly int _durationMs = 450;
        private readonly IHost _host;

        public ApplicationInsightsLoggerTests()
        {
            _functionCategoryName = LogCategories.CreateFunctionUserCategory(_functionShortName);
            _endTime = _startTime.AddMilliseconds(_durationMs);
            _arguments = new Dictionary<string, string>
            {
                ["queueMessage"] = "my message",
                ["anotherParam"] = "some value"
            };

            _host = new HostBuilder()
                .ConfigureLogging(b =>
                {
                    b.SetMinimumLevel(LogLevel.Trace);
                    b.AddApplicationInsightsWebJobs(o =>
                    {
                        o.InstrumentationKey = "some key";
                    });
                }).Build();

            TelemetryConfiguration telemteryConfiguration = _host.Services.GetService<TelemetryConfiguration>();
            telemteryConfiguration.TelemetryChannel = _channel;

            _client = _host.Services.GetService<TelemetryClient>();

            var descriptor = new FunctionDescriptor
            {
                FullName = _functionFullName,
                ShortName = _functionShortName
            };
        }

        [Fact]
        public async Task LogFunctionResult_Succeeded_SendsCorrectTelemetry()
        {
            var result = CreateDefaultInstanceLogEntry();
            ILogger logger = CreateLogger(LogCategories.Results);

            string expectedOperationId, expectedRequestId;
            using (logger.BeginFunctionScope(CreateFunctionInstance(_invocationId), _hostInstanceId))
            {
                expectedRequestId = Activity.Current.SpanId.ToHexString();
                expectedOperationId = Activity.Current.TraceId.ToHexString();

                // sleep briefly to provide a non-zero Duration
                await Task.Delay(100);
                logger.LogFunctionResult(result);
            }

            RequestTelemetry telemetry = _channel.Telemetries.Single() as RequestTelemetry;

            Assert.Equal(expectedRequestId, telemetry.Id);
            Assert.Equal(expectedOperationId, telemetry.Context.Operation.Id);
            Assert.Null(telemetry.Context.Operation.ParentId);
            Assert.Contains(LogConstants.InvocationIdKey, telemetry.Properties.Keys);
            Assert.Contains(LogConstants.ProcessIdKey, telemetry.Properties.Keys);
            Assert.Equal(_invocationId.ToString(), telemetry.Properties[LogConstants.InvocationIdKey]);
            Assert.Equal(_functionShortName, telemetry.Name);
            Assert.Equal(_functionShortName, telemetry.Context.Operation.Name);
            Assert.True(telemetry.Duration > TimeSpan.Zero, "Expected a non-zero Duration.");
            Assert.Equal(defaultIp, telemetry.Context.Location.Ip);
            Assert.Equal(LogCategories.Results, telemetry.Properties[LogConstants.CategoryNameKey]);
            Assert.Equal(LogLevel.Information.ToString(), telemetry.Properties[LogConstants.LogLevelKey]);
            Assert.Equal(_triggerReason, telemetry.Properties[LogConstants.TriggerReasonKey]);
            // TODO: Beef up validation to include properties
        }

        [Fact]
        public void LogFunctionResult_Failed_SendsCorrectTelemetry()
        {
            FunctionInvocationException fex = new FunctionInvocationException("Failed");
            var result = CreateDefaultInstanceLogEntry(fex);
            ILogger logger = CreateLogger(LogCategories.Results);

            string expectedOperationId, expectedRequestId;
            using (logger.BeginFunctionScope(CreateFunctionInstance(_invocationId), _hostInstanceId))
            {
                expectedRequestId = Activity.Current.SpanId.ToHexString();
                expectedOperationId = Activity.Current.TraceId.ToHexString();

                logger.LogFunctionResult(result);
            }

            // Errors log an associated Exception
            RequestTelemetry requestTelemetry = _channel.Telemetries.OfType<RequestTelemetry>().Single();
            ExceptionTelemetry exceptionTelemetry = _channel.Telemetries.OfType<ExceptionTelemetry>().Single();

            Assert.Equal(2, _channel.Telemetries.Count);
            Assert.Equal(expectedRequestId, requestTelemetry.Id);
            Assert.Equal(expectedOperationId, requestTelemetry.Context.Operation.Id);
            Assert.Null(requestTelemetry.Context.Operation.ParentId);
            Assert.Equal(_functionShortName, requestTelemetry.Name);
            Assert.Equal(_functionShortName, requestTelemetry.Context.Operation.Name);
            Assert.Equal(defaultIp, requestTelemetry.Context.Location.Ip);
            Assert.Contains(LogConstants.InvocationIdKey, requestTelemetry.Properties.Keys);
            Assert.Contains(LogConstants.ProcessIdKey, requestTelemetry.Properties.Keys);
            Assert.Equal(_invocationId.ToString(), requestTelemetry.Properties[LogConstants.InvocationIdKey]);
            Assert.Equal(LogCategories.Results, requestTelemetry.Properties[LogConstants.CategoryNameKey]);
            Assert.Equal(LogLevel.Error.ToString(), requestTelemetry.Properties[LogConstants.LogLevelKey]);
            // TODO: Beef up validation to include properties

            // Exception needs to have associated id
            Assert.Equal(expectedOperationId, exceptionTelemetry.Context.Operation.Id);
            Assert.Equal(expectedRequestId, exceptionTelemetry.Context.Operation.ParentId);
            Assert.Equal(_functionShortName, exceptionTelemetry.Context.Operation.Name);
            Assert.Same(fex, exceptionTelemetry.Exception);
            Assert.Equal(LogCategories.Results, exceptionTelemetry.Properties[LogConstants.CategoryNameKey]);
            Assert.Equal(LogLevel.Error.ToString(), exceptionTelemetry.Properties[LogConstants.LogLevelKey]);
            // TODO: Beef up validation to include properties
        }

        [Fact]
        public void LogFunctionAggregate_SendsCorrectTelemetry()
        {
            DateTime now = DateTime.UtcNow;
            var resultAggregate = new FunctionResultAggregate
            {
                Name = _functionFullName,
                Failures = 4,
                Successes = 116,
                MinDuration = TimeSpan.FromMilliseconds(200),
                MaxDuration = TimeSpan.FromMilliseconds(2180),
                AverageDuration = TimeSpan.FromMilliseconds(340),
                Timestamp = now
            };

            ILogger logger = CreateLogger(LogCategories.Aggregator);
            logger.LogFunctionResultAggregate(resultAggregate);

            IEnumerable<MetricTelemetry> metrics = _channel.Telemetries.Cast<MetricTelemetry>();
            // turn them into a dictionary so we can easily validate
            IDictionary<string, MetricTelemetry> metricDict = metrics.ToDictionary(m => m.Name, m => m);

            Assert.Equal(7, metricDict.Count);

            ValidateMetric(metricDict[$"{_functionFullName} {LogConstants.FailuresKey}"], 4, LogLevel.Information);
            ValidateMetric(metricDict[$"{_functionFullName} {LogConstants.SuccessesKey}"], 116, LogLevel.Information);
            ValidateMetric(metricDict[$"{_functionFullName} {LogConstants.MinDurationKey}"], 200, LogLevel.Information);
            ValidateMetric(metricDict[$"{_functionFullName} {LogConstants.MaxDurationKey}"], 2180, LogLevel.Information);
            ValidateMetric(metricDict[$"{_functionFullName} {LogConstants.AverageDurationKey}"], 340, LogLevel.Information);
            ValidateMetric(metricDict[$"{_functionFullName} {LogConstants.SuccessRateKey}"], 96.67, LogLevel.Information);
            ValidateMetric(metricDict[$"{_functionFullName} {LogConstants.CountKey}"], 120, LogLevel.Information);
        }

        private static void ValidateMetric(MetricTelemetry metric, double expectedValue, LogLevel expectedLevel, string expectedCategory = LogCategories.Aggregator)
        {
            Assert.Equal(expectedValue, metric.Value);
            Assert.Equal(3, metric.Properties.Count);
            Assert.Equal(expectedCategory, metric.Properties[LogConstants.CategoryNameKey]);
            Assert.Equal(expectedLevel.ToString(), metric.Properties[LogConstants.LogLevelKey]);
            Assert.Equal(Process.GetCurrentProcess().Id.ToString(), metric.Properties[LogConstants.ProcessIdKey]);
        }

        [Fact]
        public void Log_NoProperties_CreatesTraceAndCorrelates()
        {
            Guid scopeGuid = Guid.NewGuid();

            ILogger logger = CreateLogger(_functionCategoryName);

            string expectedOperationId, expectedRequestId;
            using (logger.BeginFunctionScope(CreateFunctionInstance(scopeGuid), _hostInstanceId))
            {
                logger.LogInformation("Information");
                logger.LogCritical("Critical");
                logger.LogDebug("Debug");
                logger.LogError("Error");
                logger.LogTrace("Trace");
                logger.LogWarning("Warning");

                expectedRequestId = Activity.Current.SpanId.ToHexString();
                expectedOperationId = Activity.Current.TraceId.ToHexString();
            }

            Assert.Equal(6, _channel.Telemetries.Count);
            Assert.Equal(6, _channel.Telemetries.OfType<TraceTelemetry>().Count());
            foreach (var telemetry in _channel.Telemetries.Cast<TraceTelemetry>())
            {
                Enum.TryParse(telemetry.Message, out LogLevel expectedLogLevel);
                Assert.Equal(expectedLogLevel.ToString(), telemetry.Properties[LogConstants.LogLevelKey]);

                SeverityLevel expectedSeverityLevel;
                if (telemetry.Message == "Trace" || telemetry.Message == "Debug")
                {
                    expectedSeverityLevel = SeverityLevel.Verbose;
                }
                else
                {
                    Assert.True(Enum.TryParse(telemetry.Message, out expectedSeverityLevel));
                }
                Assert.Equal(expectedSeverityLevel, telemetry.SeverityLevel);

                Assert.Equal(5, telemetry.Properties.Count);
                Assert.Equal(Process.GetCurrentProcess().Id.ToString(), telemetry.Properties[LogConstants.ProcessIdKey]);
                Assert.Equal(_functionCategoryName, telemetry.Properties[LogConstants.CategoryNameKey]);
                Assert.Equal(telemetry.Message, telemetry.Properties[LogConstants.CustomPropertyPrefix + LogConstants.OriginalFormatKey]);
                Assert.Equal(scopeGuid.ToString(), telemetry.Properties[LogConstants.InvocationIdKey]);
                Assert.Equal(telemetry.Message, telemetry.Properties[LogConstants.LogLevelKey]);

                Assert.Equal(expectedRequestId, telemetry.Context.Operation.ParentId);
                Assert.Equal(expectedOperationId, telemetry.Context.Operation.Id);
                Assert.Equal(_functionShortName, telemetry.Context.Operation.Name);
            }
        }

        [Fact]
        public void Log_WithProperties_IncludesProps()
        {
            ILogger logger = CreateLogger(_functionCategoryName);
            logger.LogInformation("Using {some} custom {properties}. {Test}.", "1", 2, "3");

            var telemetry = _channel.Telemetries.Single() as TraceTelemetry;

            Assert.Equal(SeverityLevel.Information, telemetry.SeverityLevel);

            Assert.Equal(_functionCategoryName, telemetry.Properties[LogConstants.CategoryNameKey]);
            Assert.Equal(LogLevel.Information.ToString(), telemetry.Properties[LogConstants.LogLevelKey]);
            Assert.Equal("Using {some} custom {properties}. {Test}.",
                telemetry.Properties[LogConstants.CustomPropertyPrefix + LogConstants.OriginalFormatKey]);
            Assert.Equal("Using 1 custom 2. 3.", telemetry.Message);
            Assert.Equal("1", telemetry.Properties[LogConstants.CustomPropertyPrefix + "some"]);
            Assert.Equal("2", telemetry.Properties[LogConstants.CustomPropertyPrefix + "properties"]);
            Assert.Equal("3", telemetry.Properties[LogConstants.CustomPropertyPrefix + "Test"]);
        }

        [Fact]
        public void Log_WithException_CreatesExceptionAndCorrelates()
        {
            var ex = new InvalidOperationException("Failure");
            Guid scopeGuid = Guid.NewGuid();
            ILogger logger = CreateLogger(_functionCategoryName);

            string expectedOperationId, expectedRequestId;

            using (logger.BeginFunctionScope(CreateFunctionInstance(scopeGuid), _hostInstanceId))
            {
                logger.LogError(0, ex, "Error with customer: {customer}.", "John Doe");

                expectedRequestId = Activity.Current.SpanId.ToHexString();
                expectedOperationId = Activity.Current.TraceId.ToHexString();
            }

            void ValidateProperties(ISupportProperties telemetry)
            {
                Assert.Equal(scopeGuid.ToString(), telemetry.Properties[LogConstants.InvocationIdKey]);
                Assert.Equal(_functionCategoryName, telemetry.Properties[LogConstants.CategoryNameKey]);
                Assert.Equal(LogLevel.Error.ToString(), telemetry.Properties[LogConstants.LogLevelKey]);
                Assert.Equal("Error with customer: {customer}.", telemetry.Properties[LogConstants.CustomPropertyPrefix + LogConstants.OriginalFormatKey]);
                Assert.Equal("John Doe", telemetry.Properties[LogConstants.CustomPropertyPrefix + "customer"]);
            }

            Assert.Equal(2, _channel.Telemetries.Count());
            var exceptionTelemetry = _channel.Telemetries.OfType<ExceptionTelemetry>().Single();
            var traceTelemetry = _channel.Telemetries.OfType<TraceTelemetry>().Single();

            Assert.Equal(SeverityLevel.Error, exceptionTelemetry.SeverityLevel);

            // verify the properties for the telemetries
            Assert.Equal(7, exceptionTelemetry.Properties.Count);
            Assert.Equal(6, traceTelemetry.Properties.Count);
            ValidateProperties(exceptionTelemetry);
            ValidateProperties(traceTelemetry);
            // We add the formatted message as a property for exceptions
            Assert.Equal("Error with customer: John Doe.", exceptionTelemetry.Properties[LogConstants.FormattedMessageKey]);

            Assert.Same(ex, exceptionTelemetry.Exception);
            Assert.Equal(Process.GetCurrentProcess().Id.ToString(), exceptionTelemetry.Properties[LogConstants.ProcessIdKey]);
            Assert.Equal(expectedOperationId, exceptionTelemetry.Context.Operation.Id);
            Assert.Equal(expectedRequestId, exceptionTelemetry.Context.Operation.ParentId);
            Assert.Equal(_functionShortName, exceptionTelemetry.Context.Operation.Name);

            string internalMessage = GetInternalExceptionMessages(exceptionTelemetry).Single();
            Assert.Equal("Failure", internalMessage);

            // We should not have the request logged.
            Assert.False(exceptionTelemetry.Properties.TryGetValue(LogConstants.CustomPropertyPrefix + ApplicationInsightsScopeKeys.HttpRequest, out string request));
        }

        [Fact]
        public void LogMetric_NoProperties()
        {
            ILogger logger = CreateLogger(_functionCategoryName);
            Guid scopeGuid = Guid.NewGuid();

            string expectedOperationId, expectedRequestId;
            using (logger.BeginFunctionScope(CreateFunctionInstance(scopeGuid), _hostInstanceId))
            {
                logger.LogMetric("CustomMetric", 44.9);

                expectedRequestId = Activity.Current.SpanId.ToHexString();
                expectedOperationId = Activity.Current.TraceId.ToHexString();
            }

            var telemetry = _channel.Telemetries.Single() as MetricTelemetry;

            Assert.Equal(5, telemetry.Properties.Count);
            Assert.Equal(Process.GetCurrentProcess().Id.ToString(), telemetry.Properties[LogConstants.ProcessIdKey]);
            Assert.Equal(scopeGuid.ToString(), telemetry.Properties[LogConstants.InvocationIdKey]);
            Assert.Equal(_functionCategoryName, telemetry.Properties[LogConstants.CategoryNameKey]);
            Assert.Equal(LogLevel.Information.ToString(), telemetry.Properties[LogConstants.LogLevelKey]);

            // metrics are logged with EventId=1
            Assert.Equal("1", telemetry.Properties[LogConstants.EventIdKey]);

            Assert.Equal("CustomMetric", telemetry.Name);
            Assert.Equal(44.9, telemetry.Sum);

            Assert.Equal(expectedOperationId, telemetry.Context.Operation.Id);
            Assert.Equal(expectedRequestId, telemetry.Context.Operation.ParentId);
            Assert.Equal(_functionShortName, telemetry.Context.Operation.Name);

            Assert.Null(telemetry.Min);
            Assert.Null(telemetry.Max);
            Assert.Equal(1, telemetry.Count);
            Assert.Null(telemetry.StandardDeviation);
        }

        [Fact]
        public void Log_IncludesEventId()
        {
            ILogger logger = CreateLogger(_functionCategoryName);
            logger.Log(LogLevel.Information, new EventId(100, "TestEvent"), "Test", null, (s, e) => s);

            var telemetry = _channel.Telemetries.Single() as ISupportProperties;

            Assert.Equal(5, telemetry.Properties.Count);
            Assert.Equal(Process.GetCurrentProcess().Id.ToString(), telemetry.Properties[LogConstants.ProcessIdKey]);
            Assert.Equal(_functionCategoryName, telemetry.Properties[LogConstants.CategoryNameKey]);
            Assert.Equal(LogLevel.Information.ToString(), telemetry.Properties[LogConstants.LogLevelKey]);
            Assert.Equal("100", telemetry.Properties[LogConstants.EventIdKey]);
            Assert.Equal("TestEvent", telemetry.Properties[LogConstants.EventNameKey]);
        }

        [Fact]
        public void Log_IgnoresEventIdZero()
        {
            ILogger logger = CreateLogger(_functionCategoryName);
            logger.Log(LogLevel.Information, 0, "Test", null, (s, e) => s);

            var telemetry = _channel.Telemetries.Single() as ISupportProperties;

            Assert.Equal(3, telemetry.Properties.Count);
            Assert.Equal(Process.GetCurrentProcess().Id.ToString(), telemetry.Properties[LogConstants.ProcessIdKey]);
            Assert.Equal(_functionCategoryName, telemetry.Properties[LogConstants.CategoryNameKey]);
            Assert.Equal(LogLevel.Information.ToString(), telemetry.Properties[LogConstants.LogLevelKey]);
        }

        [Fact]
        public void LogMetric_AllProperties()
        {
            ILogger logger = CreateLogger(_functionCategoryName);
            Guid scopeGuid = Guid.NewGuid();

            string expectedOperationId, expectedRequestId;
            using (logger.BeginFunctionScope(CreateFunctionInstance(scopeGuid), _hostInstanceId))
            {
                expectedRequestId = Activity.Current.SpanId.ToHexString();
                expectedOperationId = Activity.Current.TraceId.ToHexString();

                var props = new Dictionary<string, object>
                {
                    ["MyCustomProp1"] = "abc",
                    ["MyCustomProp2"] = "def",
                    ["Count"] = 2,
                    ["Min"] = 3.3,
                    ["Max"] = 4.4,
                    ["StandardDeviation"] = 5.5
                };
                logger.LogMetric("CustomMetric", 1.1, props);
            }

            var telemetry = _channel.Telemetries.Single() as MetricTelemetry;

            Assert.Equal(7, telemetry.Properties.Count);
            Assert.Equal(Process.GetCurrentProcess().Id.ToString(), telemetry.Properties[LogConstants.ProcessIdKey]);
            Assert.Equal(scopeGuid.ToString(), telemetry.Properties[LogConstants.InvocationIdKey]);
            Assert.Equal(_functionCategoryName, telemetry.Properties[LogConstants.CategoryNameKey]);
            Assert.Equal(LogLevel.Information.ToString(), telemetry.Properties[LogConstants.LogLevelKey]);
            Assert.Equal("abc", telemetry.Properties[$"{LogConstants.CustomPropertyPrefix}MyCustomProp1"]);
            Assert.Equal("def", telemetry.Properties[$"{LogConstants.CustomPropertyPrefix}MyCustomProp2"]);

            // metrics are logged with EventId=1
            Assert.Equal("1", telemetry.Properties[LogConstants.EventIdKey]);

            Assert.Equal(expectedOperationId, telemetry.Context.Operation.Id);
            Assert.Equal(expectedRequestId, telemetry.Context.Operation.ParentId);
            Assert.Equal(_functionShortName, telemetry.Context.Operation.Name);

            Assert.Equal("CustomMetric", telemetry.Name);
            Assert.Equal(1.1, telemetry.Sum);
            Assert.Equal(2, telemetry.Count);
            Assert.Equal(3.3, telemetry.Min);
            Assert.Equal(4.4, telemetry.Max);
            Assert.Equal(5.5, telemetry.StandardDeviation);
        }

        [Fact]
        public void LogMetric_AllProperties_Lowercase()
        {
            ILogger logger = CreateLogger(_functionCategoryName);
            Guid scopeGuid = Guid.NewGuid();

            string expectedOperationId, expectedRequestId;
            using (logger.BeginFunctionScope(CreateFunctionInstance(scopeGuid), _hostInstanceId))
            {
                var props = new Dictionary<string, object>
                {
                    ["MyCustomProp1"] = "abc",
                    ["MyCustomProp2"] = "def",
                    ["count"] = 2,
                    ["min"] = 3.3,
                    ["max"] = 4.4,
                    ["standardDeviation"] = 5.5
                };
                logger.LogMetric("CustomMetric", 1.1, props);

                expectedRequestId = Activity.Current.SpanId.ToHexString();
                expectedOperationId = Activity.Current.TraceId.ToHexString();
            }

            var telemetry = _channel.Telemetries.Single() as MetricTelemetry;

            Assert.Equal(7, telemetry.Properties.Count);
            Assert.Equal(Process.GetCurrentProcess().Id.ToString(), telemetry.Properties[LogConstants.ProcessIdKey]);
            Assert.Equal(scopeGuid.ToString(), telemetry.Properties[LogConstants.InvocationIdKey]);
            Assert.Equal(_functionCategoryName, telemetry.Properties[LogConstants.CategoryNameKey]);
            Assert.Equal(LogLevel.Information.ToString(), telemetry.Properties[LogConstants.LogLevelKey]);
            Assert.Equal("abc", telemetry.Properties[$"{LogConstants.CustomPropertyPrefix}MyCustomProp1"]);
            Assert.Equal("def", telemetry.Properties[$"{LogConstants.CustomPropertyPrefix}MyCustomProp2"]);

            // metrics are logged with EventId=1
            Assert.Equal("1", telemetry.Properties[LogConstants.EventIdKey]);

            Assert.Equal(expectedOperationId, telemetry.Context.Operation.Id);
            Assert.Equal(expectedRequestId, telemetry.Context.Operation.ParentId);
            Assert.Equal(_functionShortName, telemetry.Context.Operation.Name);

            Assert.Equal("CustomMetric", telemetry.Name);
            Assert.Equal(1.1, telemetry.Sum);
            Assert.Equal(2, telemetry.Count);
            Assert.Equal(3.3, telemetry.Min);
            Assert.Equal(4.4, telemetry.Max);
            Assert.Equal(5.5, telemetry.StandardDeviation);
        }

        [Theory]
        [InlineData("1.2.3.4:5")]
        [InlineData("1.2.3.4")]
        public void GetIpAddress_ChecksHeaderFirst(string headerIp)
        {
            var request = new Mock<HttpRequest>();
            var headers = new HeaderDictionary
            {
                { ApplicationInsightsScopeKeys.ForwardedForHeaderName, headerIp }
            };
            request.SetupGet(r => r.Headers).Returns(headers);

            MockHttpRequest(request, "5.6.7.8");

            string ip = ApplicationInsightsLogger.GetIpAddress(request.Object);

            Assert.Equal("1.2.3.4", ip);
        }

        [Fact]
        public void GetIpAddress_ChecksContextSecond()
        {
            var request = new Mock<HttpRequest>();

            MockHttpRequest(request, "5.6.7.8");

            string ip = ApplicationInsightsLogger.GetIpAddress(request.Object);

            Assert.Equal("5.6.7.8", ip);
        }

        [Fact]
        public void Log_AcceptsStringsAsState()
        {
            var logger = CreateLogger(_functionCategoryName);
            logger.Log(LogLevel.Information, 0, "some string", null, (s, e) => s.ToString());

            var telemetry = _channel.Telemetries.Single() as TraceTelemetry;
            Assert.Equal("some string", telemetry.Message);
            Assert.Equal(_functionCategoryName, telemetry.Properties[LogConstants.CategoryNameKey]);
        }

        [Fact]
        public void Log_Exception_NoLogMessage()
        {
            var logger = CreateLogger(_functionCategoryName);
            var innerEx = new Exception("Inner");
            var outerEx = new Exception("Outer", innerEx);

            logger.LogError(0, outerEx, string.Empty);

            var telemetry = _channel.Telemetries.Single() as ExceptionTelemetry;

            string[] internalMessages = GetInternalExceptionMessages(telemetry).ToArray();

            Assert.Equal(2, internalMessages.Length);
            Assert.Equal("Outer", internalMessages[0]);
            Assert.Equal("Inner", internalMessages[1]);

            Assert.Equal(outerEx, telemetry.Exception);
            Assert.Equal(_functionCategoryName, telemetry.Properties[LogConstants.CategoryNameKey]);
            Assert.Equal(LogLevel.Error.ToString(), telemetry.Properties[LogConstants.LogLevelKey]);
            Assert.DoesNotContain(LogConstants.FormattedMessageKey, telemetry.Properties.Keys);
        }

        [Fact]
        public void Log_Exception_LogMessage()
        {
            var logger = CreateLogger(_functionCategoryName);
            var innerEx = new Exception("Inner");
            var outerEx = new Exception("Outer", innerEx);

            logger.LogError(0, outerEx, "Log message");

            Assert.Equal(2, _channel.Telemetries.Count());
            var exceptionTelemetry = _channel.Telemetries.OfType<ExceptionTelemetry>().Single();
            var traceTelemetry = _channel.Telemetries.OfType<TraceTelemetry>().Single();

            string[] internalMessages = GetInternalExceptionMessages(exceptionTelemetry).ToArray();

            Assert.Equal(2, internalMessages.Length);
            Assert.Equal("Outer", internalMessages[0]);
            Assert.Equal("Inner", internalMessages[1]);

            Assert.Equal(outerEx, exceptionTelemetry.Exception);
            Assert.Equal(_functionCategoryName, exceptionTelemetry.Properties[LogConstants.CategoryNameKey]);
            Assert.Equal(LogLevel.Error.ToString(), exceptionTelemetry.Properties[LogConstants.LogLevelKey]);
            Assert.Equal("Log message", exceptionTelemetry.Properties[LogConstants.FormattedMessageKey]);
        }

        [Fact]
        public void Log_LogLevelNone_Succeeds()
        {
            Guid scopeGuid = Guid.NewGuid();

            ILogger logger = CreateLogger(_functionCategoryName);

            using (logger.BeginFunctionScope(CreateFunctionInstance(scopeGuid), _hostInstanceId))
            {
                logger.Log(LogLevel.None, "None");
            }

            Assert.Single(_channel.Telemetries);
            Assert.Single(_channel.Telemetries.OfType<TraceTelemetry>());
            foreach (var telemetry in _channel.Telemetries.Cast<TraceTelemetry>())
            {
                Enum.TryParse(telemetry.Message, out LogLevel expectedLogLevel);
                Assert.Equal(expectedLogLevel.ToString(), telemetry.Properties[LogConstants.LogLevelKey]);
                Assert.Null(telemetry.SeverityLevel);

                Assert.Equal(5, telemetry.Properties.Count);
                Assert.Equal(Process.GetCurrentProcess().Id.ToString(), telemetry.Properties[LogConstants.ProcessIdKey]);
                Assert.Equal(_functionCategoryName, telemetry.Properties[LogConstants.CategoryNameKey]);
                Assert.Equal(telemetry.Message, telemetry.Properties[LogConstants.CustomPropertyPrefix + LogConstants.OriginalFormatKey]);
                Assert.Equal(scopeGuid.ToString(), telemetry.Properties[LogConstants.InvocationIdKey]);
                Assert.Equal(telemetry.Message, telemetry.Properties[LogConstants.LogLevelKey]);
            }
        }

        [Fact]
        public void DuplicateProperties_LastStateWins()
        {
            var logger = CreateLogger(_functionCategoryName);

            var scope = new List<KeyValuePair<string, object>>
            {
                new KeyValuePair<string, object>("Prop", "1"),
                new KeyValuePair<string, object>("Prop", "2")
            };

            var state = new List<KeyValuePair<string, object>>
            {
                new KeyValuePair<string, object>("Prop", "3"),
                new KeyValuePair<string, object>("Prop", "4")
            };

            // LogMetric only takes dictionary
            var dict = new Dictionary<string, object>
            {
                { "Prop", "5" }
            };

            using (logger.BeginScope(scope))
            {
                logger.Log(LogLevel.Information, 0, state, null, (s, e) => string.Empty);
                logger.LogMetric("Test", 0, dict);
            }

            var trace = _channel.Telemetries.OfType<TraceTelemetry>().Single();
            Assert.Equal("4", trace.Properties[$"{LogConstants.CustomPropertyPrefix}Prop"]);

            var metric = _channel.Telemetries.OfType<MetricTelemetry>().Single();
            Assert.Equal("5", metric.Properties[$"{LogConstants.CustomPropertyPrefix}Prop"]);
        }

        private static IEnumerable<string> GetInternalExceptionMessages(ExceptionTelemetry telemetry)
        {
            IList<string> internalMessages = new List<string>();

            // The transmitted details may get out-of-sync with the Exception. We previously had bugs 
            // around this, so double-checking that the exception messages remain as intended. These are 
            // all internal to App Insights so pull them out with reflection.
            PropertyInfo exceptionsProp = typeof(ExceptionTelemetry).GetProperty("Exceptions", BindingFlags.NonPublic | BindingFlags.Instance);
            var details = exceptionsProp.GetValue(telemetry) as IEnumerable<object>;

            foreach (var detail in details)
            {
                var messageProp = detail.GetType().GetProperty("message", BindingFlags.Public | BindingFlags.Instance);
                internalMessages.Add(messageProp.GetValue(detail) as string);
            }

            return internalMessages;
        }

        [Fact]
        public async Task BeginScope()
        {
            List<Task> tasks = new List<Task>();
            for (int i = 0; i < 20; i++)
            {
                tasks.Add(Level1(Guid.NewGuid()));
            }

            await Task.WhenAll(tasks);
        }

        [Fact]
        public void ApplicationInsightsLoggerOptions_Format()
        {
            var options = new ApplicationInsightsLoggerOptions
            {
                EnableLiveMetrics = true,
                EnableLiveMetricsFilters = true,
                SamplingSettings = new SamplingPercentageEstimatorSettings()
                {
                    EvaluationInterval = TimeSpan.FromHours(1),
                    InitialSamplingPercentage = 0.1,
                    MaxSamplingPercentage = 0.1,
                    MaxTelemetryItemsPerSecond = 42,
                    MinSamplingPercentage = 0.1,
                    MovingAverageRatio = 1.0,
                    SamplingPercentageDecreaseTimeout = TimeSpan.FromSeconds(1),
                    SamplingPercentageIncreaseTimeout = TimeSpan.FromSeconds(1)
                },
                SnapshotConfiguration = new SnapshotCollectorConfiguration()
                {
                    AgentEndpoint = "http://something",
                    FailedRequestLimit = 42,
                    IsEnabled = false,
                    IsEnabledInDeveloperMode = false,
                    IsEnabledWhenProfiling = false,
                    IsLowPrioritySnapshotUploader = false,
                    MaximumCollectionPlanSize = 42,
                    MaximumSnapshotsRequired = 42,
                    ProblemCounterResetInterval = TimeSpan.FromMinutes(42),
                    ProvideAnonymousTelemetry = false,
                    ReconnectInterval = TimeSpan.FromMinutes(42),
                    ShadowCopyFolder = "123",
                    SnapshotInLowPriorityThread = false,
                    SnapshotsPerDayLimit = 42,
                    SnapshotsPerTenMinutesLimit = 42,
                    TempFolder = "123",
                    ThresholdForSnapshotting = 42,
                    UploaderProxy = "123"
                },
                HttpAutoCollectionOptions = new HttpAutoCollectionOptions()
                {
                    EnableResponseHeaderInjection = false,
                    EnableW3CDistributedTracing = false,
                    EnableHttpTriggerExtendedInfoCollection = true
                },
                DependencyTrackingOptions = new DependencyTrackingOptions()
                {
                    DisableDiagnosticSourceInstrumentation = true,
                    DisableRuntimeInstrumentation = true,
                    EnableSqlCommandTextInstrumentation = true,
                    EnableAzureSdkTelemetryListener = true,
                    EnableLegacyCorrelationHeadersInjection = true,
                    EnableRequestIdHeaderInjectionInW3CMode = true,
                    SetComponentCorrelationHttpHeaders = true
                },
                TokenCredentialOptions = new TokenCredentialOptions("Authorization=AAD;ClientId=1234")
            };

            var deserializedOptions = JsonConvert.DeserializeObject<ApplicationInsightsLoggerOptions>(options.Format());

            Assert.Equal(options.HttpAutoCollectionOptions.EnableHttpTriggerExtendedInfoCollection, deserializedOptions.HttpAutoCollectionOptions.EnableHttpTriggerExtendedInfoCollection);
            Assert.Equal(options.HttpAutoCollectionOptions.EnableW3CDistributedTracing, deserializedOptions.HttpAutoCollectionOptions.EnableW3CDistributedTracing);
            Assert.Equal(options.HttpAutoCollectionOptions.EnableResponseHeaderInjection, deserializedOptions.HttpAutoCollectionOptions.EnableResponseHeaderInjection);

            Assert.Equal(options.SamplingSettings.EvaluationInterval, deserializedOptions.SamplingSettings.EvaluationInterval);
            Assert.Equal(options.SamplingSettings.InitialSamplingPercentage, deserializedOptions.SamplingSettings.InitialSamplingPercentage);
            Assert.Equal(options.SamplingSettings.MaxSamplingPercentage, deserializedOptions.SamplingSettings.MaxSamplingPercentage);
            Assert.Equal(options.SamplingSettings.MaxTelemetryItemsPerSecond, deserializedOptions.SamplingSettings.MaxTelemetryItemsPerSecond);
            Assert.Equal(options.SamplingSettings.MinSamplingPercentage, deserializedOptions.SamplingSettings.MinSamplingPercentage);
            Assert.Equal(options.SamplingSettings.MovingAverageRatio, deserializedOptions.SamplingSettings.MovingAverageRatio);
            Assert.Equal(options.SamplingSettings.SamplingPercentageDecreaseTimeout, deserializedOptions.SamplingSettings.SamplingPercentageDecreaseTimeout);
            Assert.Equal(options.SamplingSettings.SamplingPercentageIncreaseTimeout, deserializedOptions.SamplingSettings.SamplingPercentageIncreaseTimeout);


            Assert.Equal(options.SnapshotConfiguration.FailedRequestLimit, deserializedOptions.SnapshotConfiguration.FailedRequestLimit);
            Assert.Equal(options.SnapshotConfiguration.IsEnabled, deserializedOptions.SnapshotConfiguration.IsEnabled);
            Assert.Equal(options.SnapshotConfiguration.IsEnabledInDeveloperMode, deserializedOptions.SnapshotConfiguration.IsEnabledInDeveloperMode);
            Assert.Equal(options.SnapshotConfiguration.IsEnabledWhenProfiling, deserializedOptions.SnapshotConfiguration.IsEnabledWhenProfiling);
            Assert.Equal(options.SnapshotConfiguration.IsLowPrioritySnapshotUploader, deserializedOptions.SnapshotConfiguration.IsLowPrioritySnapshotUploader);
            Assert.Equal(options.SnapshotConfiguration.MaximumCollectionPlanSize, deserializedOptions.SnapshotConfiguration.MaximumCollectionPlanSize);
            Assert.Equal(options.SnapshotConfiguration.MaximumSnapshotsRequired, deserializedOptions.SnapshotConfiguration.MaximumSnapshotsRequired);
            Assert.Equal(options.SnapshotConfiguration.ProblemCounterResetInterval, deserializedOptions.SnapshotConfiguration.ProblemCounterResetInterval);
            Assert.Equal(options.SnapshotConfiguration.ProvideAnonymousTelemetry, deserializedOptions.SnapshotConfiguration.ProvideAnonymousTelemetry);
            Assert.Equal(options.SnapshotConfiguration.ReconnectInterval, deserializedOptions.SnapshotConfiguration.ReconnectInterval);
            Assert.Equal(options.SnapshotConfiguration.ShadowCopyFolder, deserializedOptions.SnapshotConfiguration.ShadowCopyFolder);
            Assert.Equal(options.SnapshotConfiguration.SnapshotInLowPriorityThread, deserializedOptions.SnapshotConfiguration.SnapshotInLowPriorityThread);
            Assert.Equal(options.SnapshotConfiguration.SnapshotsPerDayLimit, deserializedOptions.SnapshotConfiguration.SnapshotsPerDayLimit);
            Assert.Equal(options.SnapshotConfiguration.SnapshotsPerTenMinutesLimit, deserializedOptions.SnapshotConfiguration.SnapshotsPerTenMinutesLimit);
            Assert.Equal(options.SnapshotConfiguration.TempFolder, deserializedOptions.SnapshotConfiguration.TempFolder);
            Assert.Equal(options.SnapshotConfiguration.ThresholdForSnapshotting, deserializedOptions.SnapshotConfiguration.ThresholdForSnapshotting);

            Assert.Equal(options.DependencyTrackingOptions.SetComponentCorrelationHttpHeaders, deserializedOptions.DependencyTrackingOptions.SetComponentCorrelationHttpHeaders);
            Assert.Equal(options.DependencyTrackingOptions.DisableDiagnosticSourceInstrumentation, deserializedOptions.DependencyTrackingOptions.DisableDiagnosticSourceInstrumentation);
            Assert.Equal(options.DependencyTrackingOptions.DisableRuntimeInstrumentation, deserializedOptions.DependencyTrackingOptions.DisableRuntimeInstrumentation);
            Assert.Equal(options.DependencyTrackingOptions.EnableAzureSdkTelemetryListener, deserializedOptions.DependencyTrackingOptions.EnableAzureSdkTelemetryListener);
            Assert.Equal(options.DependencyTrackingOptions.EnableLegacyCorrelationHeadersInjection, deserializedOptions.DependencyTrackingOptions.EnableLegacyCorrelationHeadersInjection);
            Assert.Equal(options.DependencyTrackingOptions.EnableRequestIdHeaderInjectionInW3CMode, deserializedOptions.DependencyTrackingOptions.EnableRequestIdHeaderInjectionInW3CMode);
            Assert.Equal(options.DependencyTrackingOptions.EnableSqlCommandTextInstrumentation, deserializedOptions.DependencyTrackingOptions.EnableSqlCommandTextInstrumentation);
<<<<<<< HEAD
            Assert.Equal(options.TokenCredentialOptions.Authorization, deserializedOptions.TokenCredentialOptions.Authorization);
            Assert.Equal("*******", deserializedOptions.TokenCredentialOptions.ClientId);
=======

            Assert.Equal(options.EnableLiveMetrics, deserializedOptions.EnableLiveMetrics);
            Assert.Equal(options.EnableLiveMetricsFilters, deserializedOptions.EnableLiveMetricsFilters);
>>>>>>> b6d936b8
        }

        [Fact]
        public void ApplicationInsights_RequestIsTrackedIfActivityIsIgnored()
        {
            var result = CreateDefaultInstanceLogEntry();
            var logger = CreateLogger(LogCategories.Results);

            Activity parent = new Activity("foo").Start();
            using (logger.BeginScope(new Dictionary<string, object> { ["MS_IgnoreActivity"] = null }))
            using (logger.BeginFunctionScope(CreateFunctionInstance(_invocationId), _hostInstanceId))
            {
                logger.LogFunctionResult(result);
            }

            Assert.Single(_channel.Telemetries.OfType<RequestTelemetry>());
            RequestTelemetry telemetry = _channel.Telemetries.OfType<RequestTelemetry>().Single();

            Assert.NotEqual(telemetry.Id, parent.Id);
        }

        [Fact]
        public void ApplicationInsights_RequestIsNotTrackedIfActivityIsNotIgnored()
        {
            var result = CreateDefaultInstanceLogEntry();
            var logger = CreateLogger(LogCategories.Results);

            Activity parent = new Activity("foo").Start();
            using (logger.BeginFunctionScope(CreateFunctionInstance(_invocationId), _hostInstanceId))
            {
                logger.LogFunctionResult(result);
            }

            // ApplicationInsights auto-tracks telemetry, functions do not track it.
            Assert.Empty(_channel.Telemetries.OfType<RequestTelemetry>());
        }

        [Fact]
        public void ApplicationInsights_RequestIsTrackedIfTrackActivityIsSpecified()
        {
            var result = CreateDefaultInstanceLogEntry();
            var logger = CreateLogger(LogCategories.Results);

            Activity current = new Activity("foo");
            current.Start();
            using (logger.BeginScope(new Dictionary<string, object> { ["MS_TrackActivity"] = null }))
            using (logger.BeginFunctionScope(CreateFunctionInstance(_invocationId), _hostInstanceId))
            {
                logger.LogFunctionResult(result);
            }

            Assert.Single(_channel.Telemetries.OfType<RequestTelemetry>());
            RequestTelemetry telemetry = _channel.Telemetries.OfType<RequestTelemetry>().Single();
            Assert.Equal(current.SpanId.ToHexString(), telemetry.Id);
        }

        [Fact]
        public async Task ApplicationInsights_RequestHasSourceIfTriggerDetailsArePopulated()
        {
            var result = CreateDefaultInstanceLogEntry();
            ILogger logger = CreateLogger(LogCategories.Results);

            var functionInstance = CreateFunctionInstance(_invocationId, new Dictionary<string, string>
            {
                ["Endpoint"] = "my-eventhub.somewhere-in-azure.com",
                ["Entity"] = "images",
            });

            using (logger.BeginFunctionScope(functionInstance, _hostInstanceId))
            {
                // sleep briefly to provide a non-zero Duration
                await Task.Delay(100);
                logger.LogFunctionResult(result);
            }

            RequestTelemetry telemetry = _channel.Telemetries.Single() as RequestTelemetry;

            Assert.Equal("my-eventhub.somewhere-in-azure.com/images", telemetry.Source);
        }


        [Fact]
        public async Task ApplicationInsights_RequestHasSourceIfTriggerEndpointIsPopulated()
        {
            var result = CreateDefaultInstanceLogEntry();
            ILogger logger = CreateLogger(LogCategories.Results);

            var functionInstance = CreateFunctionInstance(_invocationId, new Dictionary<string, string>
            {
                ["Endpoint"] = "my-eventhub.somewhere-in-azure.com",
            });

            using (logger.BeginFunctionScope(functionInstance, _hostInstanceId))
            {
                // sleep briefly to provide a non-zero Duration
                await Task.Delay(100);
                logger.LogFunctionResult(result);
            }

            RequestTelemetry telemetry = _channel.Telemetries.Single() as RequestTelemetry;

            Assert.Equal("my-eventhub.somewhere-in-azure.com", telemetry.Source);
        }

        [Fact]
        public async Task ApplicationInsights_RequestHasSourceIfTriggerEntityIsPopulated()
        {
            var result = CreateDefaultInstanceLogEntry();
            ILogger logger = CreateLogger(LogCategories.Results);

            var functionInstance = CreateFunctionInstance(_invocationId, new Dictionary<string, string>
            {
                ["Entity"] = "images",
            });

            using (logger.BeginFunctionScope(functionInstance, _hostInstanceId))
            {
                // sleep briefly to provide a non-zero Duration
                await Task.Delay(100);
                logger.LogFunctionResult(result);
            }

            RequestTelemetry telemetry = _channel.Telemetries.Single() as RequestTelemetry;

            Assert.Equal("images", telemetry.Source);
        }

        [Fact]
        public static void ApplicationInsights_ApplyProperty_CaseSensitive()
        {
            Dictionary<string, string> properties = new Dictionary<string, string>();

            // when applying prefixing, each different case pattern will be its own property
            ApplicationInsightsLogger.ApplyProperty(properties, "Test", "1", applyPrefix: true);
            ApplicationInsightsLogger.ApplyProperty(properties, "test", "2", applyPrefix: true);

            // last one wins
            ApplicationInsightsLogger.ApplyProperty(properties, "tEsT", "3", applyPrefix: true);
            ApplicationInsightsLogger.ApplyProperty(properties, "tEsT", "4", applyPrefix: true);

            // no prefixing - still case sensitive
            ApplicationInsightsLogger.ApplyProperty(properties, "TEST", "5", applyPrefix: false);
            ApplicationInsightsLogger.ApplyProperty(properties, "TESt", "6", applyPrefix: false);

            Assert.Equal(5, properties.Count);

            Assert.Equal("1", properties["prop__Test"]);
            Assert.Equal("2", properties["prop__test"]);
            Assert.Equal("4", properties["prop__tEsT"]);
            Assert.Equal("5", properties["TEST"]);
            Assert.Equal("6", properties["TESt"]);
        }

        private async Task Level1(Guid asyncLocalSetting)
        {
            // Push and pop values onto the dictionary at various levels. Make sure they
            // maintain their AsyncLocal state
            var level1 = new Dictionary<string, object>
            {
                ["AsyncLocal"] = asyncLocalSetting,
                ["1"] = 1,
                ["shared"] = "Level1"
            };

            ILogger logger = CreateLogger(_functionCategoryName);
            using (logger.BeginScope(level1))
            {
                ValidateScope(level1);

                await Level2(asyncLocalSetting);

                ValidateScope(level1);
            }
        }

        private async Task Level2(Guid asyncLocalSetting)
        {
            await Task.Delay(1);

            var level2 = new Dictionary<string, object>
            {
                ["2"] = 2,
                ["shared"] = "Level2"
            };

            var expectedLevel2 = new Dictionary<string, object>
            {
                ["1"] = 1,
                ["2"] = 2,
                ["AsyncLocal"] = asyncLocalSetting,
                ["shared"] = "Level2"
            };

            ILogger logger2 = CreateLogger(_functionCategoryName);
            using (logger2.BeginScope(level2))
            {
                ValidateScope(expectedLevel2);

                await Level3(asyncLocalSetting);

                ValidateScope(expectedLevel2);
            }
        }

        private async Task Level3(Guid asyncLocalSetting)
        {
            await Task.Delay(1);

            // also overwrite value 1, we expect this to win here
            var level3 = new Dictionary<string, object>
            {
                ["1"] = 11,
                ["3"] = 3,
                ["shared"] = "Level3"
            };

            var expectedLevel3 = new Dictionary<string, object>
            {
                ["1"] = 11,
                ["2"] = 2,
                ["3"] = 3,
                ["AsyncLocal"] = asyncLocalSetting,
                ["shared"] = "Level3"
            };

            ILogger logger3 = CreateLogger(_functionCategoryName);
            using (logger3.BeginScope(level3))
            {
                ValidateScope(expectedLevel3);
            }
        }

        private static void MockHttpRequest(Mock<HttpRequest> request, string ipAddress, IDictionary<object, object> items = null)
        {
            var connectionInfoMock = new Mock<ConnectionInfo>();
            connectionInfoMock.SetupGet(c => c.RemoteIpAddress).Returns(IPAddress.Parse(ipAddress));

            var contextMock = new Mock<HttpContext>();
            contextMock.SetupGet(c => c.Connection).Returns(connectionInfoMock.Object);

            request.SetupGet(r => r.HttpContext).Returns(contextMock.Object);

            items = items ?? new Dictionary<object, object>();
            contextMock.SetupGet(c => c.Items).Returns(items);
        }

        private ILogger CreateLogger(string category)
        {
            return new ApplicationInsightsLogger(_client, category, new ApplicationInsightsLoggerOptions());
        }

        private static void ValidateScope(IDictionary<string, object> expected)
        {
            var scopeDict = DictionaryLoggerScope.GetMergedStateDictionaryOrNull();
            Assert.Equal(expected.Count, scopeDict.Count);
            foreach (var entry in expected)
            {
                Assert.Equal(entry.Value, scopeDict[entry.Key]);
            }
        }

        private IFunctionInstance CreateFunctionInstance(Guid id, Dictionary<string, string> triggerDetails = null)
        {
            var method = GetType().GetMethod(nameof(TestFunction), BindingFlags.NonPublic | BindingFlags.Static);
            var descriptor = FunctionIndexer.FromMethod(method, new ConfigurationBuilder().Build());
            var serviceScopeFactoryMock = new Mock<IServiceScopeFactory>(MockBehavior.Strict);

            return new FunctionInstance(id, triggerDetails ?? new Dictionary<string, string>(), null, new ExecutionReason(), null, null, descriptor, serviceScopeFactoryMock.Object);
        }

        private static void TestFunction()
        {
            // used for a FunctionDescriptor
        }

        private FunctionInstanceLogEntry CreateDefaultInstanceLogEntry(Exception ex = null)
        {
            return new FunctionInstanceLogEntry
            {
                FunctionName = _functionFullName,
                LogName = _functionShortName,
                FunctionInstanceId = _invocationId,
                StartTime = _startTime,
                EndTime = _endTime,
                LogOutput = "a bunch of output that we will not forward", // not used here -- this is all Traced
                TriggerReason = _triggerReason,
                ParentId = Guid.NewGuid(), // we do not track this
                ErrorDetails = null, // we do not use this -- we pass the exception in separately
                Arguments = _arguments,
                Duration = TimeSpan.FromMilliseconds(_durationMs),
                Exception = ex
            };
        }

        public void Dispose()
        {
            _channel?.Dispose();
            _host?.Dispose();

            while (Activity.Current != null)
            {
                Activity.Current.Stop();
            }
        }
    }
}<|MERGE_RESOLUTION|>--- conflicted
+++ resolved
@@ -776,14 +776,10 @@
             Assert.Equal(options.DependencyTrackingOptions.EnableLegacyCorrelationHeadersInjection, deserializedOptions.DependencyTrackingOptions.EnableLegacyCorrelationHeadersInjection);
             Assert.Equal(options.DependencyTrackingOptions.EnableRequestIdHeaderInjectionInW3CMode, deserializedOptions.DependencyTrackingOptions.EnableRequestIdHeaderInjectionInW3CMode);
             Assert.Equal(options.DependencyTrackingOptions.EnableSqlCommandTextInstrumentation, deserializedOptions.DependencyTrackingOptions.EnableSqlCommandTextInstrumentation);
-<<<<<<< HEAD
             Assert.Equal(options.TokenCredentialOptions.Authorization, deserializedOptions.TokenCredentialOptions.Authorization);
             Assert.Equal("*******", deserializedOptions.TokenCredentialOptions.ClientId);
-=======
-
             Assert.Equal(options.EnableLiveMetrics, deserializedOptions.EnableLiveMetrics);
             Assert.Equal(options.EnableLiveMetricsFilters, deserializedOptions.EnableLiveMetricsFilters);
->>>>>>> b6d936b8
         }
 
         [Fact]
