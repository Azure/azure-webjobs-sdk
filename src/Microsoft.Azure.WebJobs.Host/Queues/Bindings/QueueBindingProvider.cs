--- conflicted
+++ resolved
@@ -184,8 +184,7 @@
             internal IStorageQueue GetQueue(QueueAttribute attrResolved)
             {
                 // Avoid using the sync over async pattern (Async().GetAwaiter().GetResult()) whenever possible
-<<<<<<< HEAD
-                var account = Task.Run(() => _accountProvider.GetStorageAccountAsync(attrResolved, CancellationToken.None)).GetAwaiter().GetResult();
+                var account = var account = _accountProvider.GetStorageAccountAsync(attrResolved, CancellationToken.None).GetAwaiter().GetResult();
                 return GetQueue(attrResolved, account);
             }
 
@@ -197,9 +196,6 @@
 
             internal static IStorageQueue GetQueue(QueueAttribute attrResolved, IStorageAccount account)
             {
-=======
-                var account = _accountProvider.GetStorageAccountAsync(attrResolved, CancellationToken.None).GetAwaiter().GetResult();
->>>>>>> 75ed7c4b
                 var client = account.CreateQueueClient();
 
                 string queueName = attrResolved.QueueName.ToLowerInvariant();
