﻿<Project Sdk="Microsoft.NET.Sdk">

  <Import Project="..\Microsoft.Azure.WebJobs.Shared\WebJobs.Shared.projitems" Label="Shared" />

  <Import Project="..\Microsoft.Azure.WebJobs.Shared.Storage\Microsoft.Azure.WebJobs.Shared.Storage.projitems" Label="Shared" />
  <Import Project="..\..\build\common.props" />  
  
  <PropertyGroup>
    <Version>$(HostStorageVersion)</Version>
    <InformationalVersion>$(Version) Commit hash: $(CommitHash)</InformationalVersion>
    <TargetFramework>netstandard2.0</TargetFramework>
    <AssemblyName>Microsoft.Azure.WebJobs.Host.Storage</AssemblyName>
  </PropertyGroup>  
  
  <PropertyGroup Condition="'$(Configuration)|$(Platform)'=='Debug|AnyCPU'">
    <StyleCopTreatErrorsAsWarnings>false</StyleCopTreatErrorsAsWarnings>
    <TreatWarningsAsErrors>true</TreatWarningsAsErrors>
    <WarningsAsErrors />
  </PropertyGroup>  
  
  <PropertyGroup Condition="'$(Configuration)|$(Platform)'=='Release|AnyCPU'">
    <StyleCopTreatErrorsAsWarnings>false</StyleCopTreatErrorsAsWarnings>
    <TreatWarningsAsErrors>true</TreatWarningsAsErrors>
    <WarningsAsErrors />
  </PropertyGroup>  
  
  <ItemGroup>
    <Compile Include="..\Microsoft.Azure.WebJobs.Protocols\HeartbeatCommand.cs" Link="Logging\HeartbeatCommand.cs" />
    <Compile Include="..\Microsoft.Azure.WebJobs.Protocols\PersistentQueueReader.cs" Link="Logging\PersistentQueueReader.cs" />
    <Compile Include="..\Microsoft.Azure.WebJobs.Protocols\PersistentQueueWriter.cs" Link="Logging\PersistentQueueWriter.cs" />
  </ItemGroup>

  <ItemGroup>
    <PackageReference Include="Microsoft.Azure.Cosmos.Table" Version="1.0.5" />
    <PackageReference Include="Microsoft.Azure.Storage.Blob" Version="11.1.0" />
    <PackageReference Include="Microsoft.Azure.Storage.Queue" Version="11.1.0" />
    <PackageReference Include="StyleCop.Analyzers" Version="1.1.0-beta004">
      <PrivateAssets>all</PrivateAssets>
    </PackageReference>
<<<<<<< HEAD
    <PackageReference Include="WindowsAzure.Storage" Version="9.3.1" />
    <PackageReference Include="Microsoft.Azure.Services.AppAuthentication" Version="1.3.1" />
=======
>>>>>>> 6a6b0d0c
  </ItemGroup>

  <ItemGroup>
    <ProjectReference Include="..\Microsoft.Azure.WebJobs.Host\WebJobs.Host.csproj" />
  </ItemGroup>

</Project><|MERGE_RESOLUTION|>--- conflicted
+++ resolved
@@ -37,11 +37,6 @@
     <PackageReference Include="StyleCop.Analyzers" Version="1.1.0-beta004">
       <PrivateAssets>all</PrivateAssets>
     </PackageReference>
-<<<<<<< HEAD
-    <PackageReference Include="WindowsAzure.Storage" Version="9.3.1" />
-    <PackageReference Include="Microsoft.Azure.Services.AppAuthentication" Version="1.3.1" />
-=======
->>>>>>> 6a6b0d0c
   </ItemGroup>
 
   <ItemGroup>
