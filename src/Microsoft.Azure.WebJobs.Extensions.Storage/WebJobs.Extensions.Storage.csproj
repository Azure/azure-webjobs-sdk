﻿<Project Sdk="Microsoft.NET.Sdk">
  <Import Project="..\Microsoft.Azure.WebJobs.Shared\WebJobs.Shared.projitems" Label="Shared" />
  <Import Project="..\Microsoft.Azure.WebJobs.Shared.Storage\Microsoft.Azure.WebJobs.Shared.Storage.projitems" Label="Shared" />
  <Import Project="..\..\build\common.props" />  
  
  <PropertyGroup>
    <Version>$(ExtensionsStorageVersion)</Version>
    <InformationalVersion>$(Version) Commit hash: $(CommitHash)</InformationalVersion>
    <TargetFramework>netstandard2.0</TargetFramework>
    <AssemblyName>Microsoft.Azure.WebJobs.Extensions.Storage</AssemblyName>
    <RootNamespace>Microsoft.Azure.WebJobs.Extensions.Storage</RootNamespace>
  </PropertyGroup>  
  
  <PropertyGroup Condition="'$(Configuration)|$(Platform)'=='Debug|AnyCPU'">
    <StyleCopTreatErrorsAsWarnings>false</StyleCopTreatErrorsAsWarnings>
    <TreatWarningsAsErrors>true</TreatWarningsAsErrors>
    <WarningsAsErrors />
  </PropertyGroup>  
  
  <PropertyGroup Condition="'$(Configuration)|$(Platform)'=='Release|AnyCPU'">
    <StyleCopTreatErrorsAsWarnings>false</StyleCopTreatErrorsAsWarnings>
    <TreatWarningsAsErrors>true</TreatWarningsAsErrors>
    <WarningsAsErrors />
  </PropertyGroup>  
  
  <ItemGroup>
    <Compile Include="..\Microsoft.Azure.WebJobs.Host.Storage\DefaultStorageCredentialsValidator.cs" Link="Shared\DefaultStorageCredentialsValidator.cs" />
    <Compile Include="..\Microsoft.Azure.WebJobs.Host.Storage\Utility.cs" Link="Utility.cs" />
    <Compile Include="..\Microsoft.Azure.WebJobs.Host\Bindings\BindingDataPathHelper.cs" Link="Shared\BindingDataPathHelper.cs" />
    <Compile Include="..\Microsoft.Azure.WebJobs.Host\Bindings\IBindablePath.cs" Link="Shared\IBindablePath.cs" />
    <Compile Include="..\Microsoft.Azure.WebJobs.Host\Bindings\Path\BindingParameterResolver.cs" Link="Shared\BindingParameterResolver.cs" />
    <Compile Include="..\Microsoft.Azure.WebJobs.Host\Bindings\SystemBindingData.cs" Link="Shared\SystemBindingData.cs" />
    <Compile Include="..\Microsoft.Azure.WebJobs.Host\ClassPropertyAccessorFactory.cs" Link="Shared\ClassPropertyAccessorFactory.cs" />
    <Compile Include="..\Microsoft.Azure.WebJobs.Host\ClassPropertyGetter.cs" Link="Shared\ClassPropertyGetter.cs" />
    <Compile Include="..\Microsoft.Azure.WebJobs.Host\ClassPropertySetter.cs" Link="Shared\ClassPropertySetter.cs" />
    <Compile Include="..\Microsoft.Azure.WebJobs.Host\Constants.cs" Link="Shared\Constants.cs" />
    <Compile Include="..\Microsoft.Azure.WebJobs.Host\ContextAccessor.cs" Link="Shared\ContextAccessor.cs" />
    <Compile Include="..\Microsoft.Azure.WebJobs.Host\Converters\AsyncConverter.cs" Link="Shared\AsyncConverter.cs" />
    <Compile Include="..\Microsoft.Azure.WebJobs.Host\Converters\CompositeAsyncObjectToTypeConverter.cs" Link="Shared\CompositeAsyncObjectToTypeConverter.cs" />
    <Compile Include="..\Microsoft.Azure.WebJobs.Host\Converters\CompositeObjectToTypeConverter.cs" Link="Shared\CompositeObjectToTypeConverter.cs" />
    <Compile Include="..\Microsoft.Azure.WebJobs.Host\Converters\ConversionResult.cs" Link="Shared\ConversionResult.cs" />
    <Compile Include="..\Microsoft.Azure.WebJobs.Host\Converters\IAsyncObjectToTypeConverter.cs" Link="Shared\IAsyncObjectToTypeConverter.cs" />
    <Compile Include="..\Microsoft.Azure.WebJobs.Host\Converters\IdentityConverter.cs" Link="Shared\IdentityConverter.cs" />
    <Compile Include="..\Microsoft.Azure.WebJobs.Host\Converters\IObjectToTypeConverter.cs" Link="Shared\IObjectToTypeConverter.cs" />
    <Compile Include="..\Microsoft.Azure.WebJobs.Host\HostContainerNames.cs" Link="Shared\HostContainerNames.cs" />
    <Compile Include="..\Microsoft.Azure.WebJobs.Host\HostDirectoryNames.cs" Link="Shared\HostDirectoryNames.cs" />
    <Compile Include="..\Microsoft.Azure.WebJobs.Host\HostQueueNames.cs" Link="Shared\HostQueueNames.cs" />
    <Compile Include="..\Microsoft.Azure.WebJobs.Host\IContextGetter.cs" Link="Shared\IContextGetter.cs" />
    <Compile Include="..\Microsoft.Azure.WebJobs.Host\IContextSetter.cs" Link="Shared\IContextSetter.cs" />
    <Compile Include="..\Microsoft.Azure.WebJobs.Host\IFactory.cs" Link="Shared\IFactory.cs" />
    <Compile Include="..\Microsoft.Azure.WebJobs.Host\IPropertyAccessorFactory.cs" Link="Shared\IPropertyAccessorFactory.cs" />
    <Compile Include="..\Microsoft.Azure.WebJobs.Host\IPropertyGetter.cs" Link="Shared\IPropertyGetter.cs" />
    <Compile Include="..\Microsoft.Azure.WebJobs.Host\IPropertySetter.cs" Link="Shared\IPropertySetter.cs" />
    <Compile Include="..\Microsoft.Azure.WebJobs.Host\Listeners\CompositeListener.cs" Link="Shared\CompositeListener.cs" />
    <Compile Include="..\Microsoft.Azure.WebJobs.Host\Listeners\ISharedContextProvider.cs" Link="Shared\ISharedContextProvider.cs" />
    <Compile Include="..\Microsoft.Azure.WebJobs.Host\Listeners\ISharedListener.cs" Link="Shared\ISharedListener.cs" />
    <Compile Include="..\Microsoft.Azure.WebJobs.Host\Listeners\ITriggerExecutor.cs" Link="Shared\ITriggerExecutor.cs" />
    <Compile Include="..\Microsoft.Azure.WebJobs.Host\Listeners\SharedContextProvider.cs" Link="Shared\SharedContextProvider.cs" />
    <Compile Include="..\Microsoft.Azure.WebJobs.Host\PropertyAccessorFactory.cs" Link="Shared\PropertyAccessorFactory.cs" />
    <Compile Include="..\Microsoft.Azure.WebJobs.Host\PropertyHelper.cs" Link="Shared\PropertyHelper.cs" />
    <Compile Include="..\Microsoft.Azure.WebJobs.Host\StructPropertyAccessorFactory.cs" Link="Shared\StructPropertyAccessorFactory.cs" />
    <Compile Include="..\Microsoft.Azure.WebJobs.Host\StructPropertyGetter.cs" Link="Shared\StructPropertyGetter.cs" />
    <Compile Include="..\Microsoft.Azure.WebJobs.Host\StructPropertySetter.cs" Link="Shared\StructPropertySetter.cs" />
    <Compile Include="..\Microsoft.Azure.WebJobs.Host\Timers\IDelayStrategy.cs" Link="Shared\IDelayStrategy.cs" />
    <Compile Include="..\Microsoft.Azure.WebJobs.Host\Timers\IRecurrentCommand.cs" Link="Shared\IRecurrentCommand.cs" />
    <Compile Include="..\Microsoft.Azure.WebJobs.Host\Timers\ITaskSeriesCommand.cs" Link="Shared\ITaskSeriesCommand.cs" />
    <Compile Include="..\Microsoft.Azure.WebJobs.Host\Timers\ITaskSeriesTimer.cs" Link="Shared\ITaskSeriesTimer.cs" />
    <Compile Include="..\Microsoft.Azure.WebJobs.Host\Timers\LinearSpeedupStrategy.cs" Link="Shared\LinearSpeedupStrategy.cs" />
    <Compile Include="..\Microsoft.Azure.WebJobs.Host\Timers\RandomExtensions.cs" Link="Shared\RandomExtensions.cs" />
    <Compile Include="..\Microsoft.Azure.WebJobs.Host\Timers\RandomizedExponentialBackoffStrategy.cs" Link="Shared\RandomizedExponentialBackoffStrategy.cs" />
    <Compile Include="..\Microsoft.Azure.WebJobs.Host\Timers\RecurrentTaskSeriesCommand.cs" Link="Shared\RecurrentTaskSeriesCommand.cs" />
    <Compile Include="..\Microsoft.Azure.WebJobs.Host\Timers\TaskSeriesCommandResult.cs" Link="Shared\TaskSeriesCommandResult.cs" />
    <Compile Include="..\Microsoft.Azure.WebJobs.Host\Timers\TaskSeriesTimer.cs" Link="Shared\TaskSeriesTimer.cs" />
    <Compile Include="..\Microsoft.Azure.WebJobs.Host\Triggers\ITriggerDataArgumentBinding.cs" Link="Shared\ITriggerDataArgumentBinding.cs" />
    <Compile Include="..\Microsoft.Azure.WebJobs.Host\TypeUtility.cs" Link="Shared\TypeUtility.cs" />
    <Compile Include="..\Microsoft.Azure.WebJobs.Protocols\BlobMetadataKeys.cs" Link="Shared\BlobMetadataKeys.cs" />
    <Compile Include="..\Microsoft.Azure.WebJobs.Protocols\BlobParameterDescriptor.cs" Link="Shared\BlobParameterDescriptor.cs" />
    <Compile Include="..\Microsoft.Azure.WebJobs.Protocols\BlobTriggerParameterDescriptor.cs" Link="Shared\BlobTriggerParameterDescriptor.cs" />
    <Compile Include="..\Microsoft.Azure.WebJobs.Protocols\CloudStorageAccountParameterDescriptor.cs" Link="Shared\CloudStorageAccountParameterDescriptor.cs" />
    <Compile Include="..\Microsoft.Azure.WebJobs.Protocols\JsonSerialization.cs" Link="Shared\JsonSerialization.cs" />
    <Compile Include="..\Microsoft.Azure.WebJobs.Protocols\JsonTypeNameAttribute.cs" Link="Shared\JsonTypeNameAttribute.cs" />
    <Compile Include="..\Microsoft.Azure.WebJobs.Protocols\QueueParameterDescriptor.cs" Link="Shared\QueueParameterDescriptor.cs" />
    <Compile Include="..\Microsoft.Azure.WebJobs.Protocols\QueueTriggerParameterDescriptor.cs" Link="Shared\QueueTriggerParameterDescriptor.cs" />
    <Compile Include="..\Microsoft.Azure.WebJobs.Protocols\ReadBlobParameterLog.cs" Link="Shared\ReadBlobParameterLog.cs" />
    <Compile Include="..\Microsoft.Azure.WebJobs.Protocols\TableEntityParameterDescriptor.cs" Link="Shared\TableEntityParameterDescriptor.cs" />
    <Compile Include="..\Microsoft.Azure.WebJobs.Protocols\TableParameterDescriptor.cs" Link="Shared\TableParameterDescriptor.cs" />
    <Compile Include="..\Microsoft.Azure.WebJobs.Protocols\TableParameterLog.cs" Link="Shared\TableParameterLog.cs" />
    <Compile Include="..\Microsoft.Azure.WebJobs.Protocols\WriteBlobParameterLog.cs" Link="Shared\WriteBlobParameterLog.cs" />
  </ItemGroup>  
  
  <ItemGroup>
    <AdditionalFiles Include="..\..\stylecop.json" Link="stylecop.json" />
  </ItemGroup>

  <ItemGroup>
<<<<<<< HEAD
    <PackageReference Include="Microsoft.Azure.Services.AppAuthentication" Version="1.3.1" />
=======
    <PackageReference Include="Microsoft.Azure.Cosmos.Table" Version="1.0.5" />
    <PackageReference Include="Microsoft.Azure.Storage.Blob" Version="11.1.0" />
    <PackageReference Include="Microsoft.Azure.Storage.Queue" Version="11.1.0" />
    <PackageReference Include="Microsoft.Azure.WebJobs" Version="3.0.14" />
>>>>>>> 6a6b0d0c
    <PackageReference Include="StyleCop.Analyzers" Version="1.1.0-beta004">
      <PrivateAssets>all</PrivateAssets>
    </PackageReference>
  </ItemGroup>
</Project><|MERGE_RESOLUTION|>--- conflicted
+++ resolved
@@ -93,14 +93,11 @@
   </ItemGroup>
 
   <ItemGroup>
-<<<<<<< HEAD
     <PackageReference Include="Microsoft.Azure.Services.AppAuthentication" Version="1.3.1" />
-=======
     <PackageReference Include="Microsoft.Azure.Cosmos.Table" Version="1.0.5" />
     <PackageReference Include="Microsoft.Azure.Storage.Blob" Version="11.1.0" />
     <PackageReference Include="Microsoft.Azure.Storage.Queue" Version="11.1.0" />
     <PackageReference Include="Microsoft.Azure.WebJobs" Version="3.0.14" />
->>>>>>> 6a6b0d0c
     <PackageReference Include="StyleCop.Analyzers" Version="1.1.0-beta004">
       <PrivateAssets>all</PrivateAssets>
     </PackageReference>
