--- conflicted
+++ resolved
@@ -30,18 +30,6 @@
         public static StorageAccount NewFromConnectionString(string accountConnectionString)
         {
             var account = CloudStorageAccount.Parse(accountConnectionString);
-<<<<<<< HEAD
-            return New(account, account.Credentials.AccountName);
-        }
-
-        public static StorageAccount New(CloudStorageAccount account, string storageAccountName)
-        {
-            return new StorageAccount
-            { 
-                SdkObject = account,
-                Name = storageAccountName
-            };
-=======
             var tableAccount = TableStorageAccount.Parse(accountConnectionString);
             return New(account, tableAccount);
         }
@@ -49,7 +37,6 @@
         public static StorageAccount New(CloudStorageAccount account, TableStorageAccount tableAccount = null)
         {
             return new StorageAccount { SdkObject = account, TableSdkObject = tableAccount };
->>>>>>> 6a6b0d0c
         }
 
         public virtual bool IsDevelopmentStorageAccount()
