﻿// Copyright (c) .NET Foundation. All rights reserved.
// Licensed under the MIT License. See License.txt in the project root for license information.

using System;
using Microsoft.Azure.Cosmos.Table;
using Microsoft.Azure.Storage;
using Microsoft.Azure.Storage.Blob;
using Microsoft.Azure.Storage.Queue;

using CloudStorageAccount = Microsoft.Azure.Storage.CloudStorageAccount;
using TableStorageAccount = Microsoft.Azure.Cosmos.Table.CloudStorageAccount;

namespace Microsoft.Azure.WebJobs
{

    /// <summary>
    /// Wrapper around a CloudStorageAccount for abstractions and unit testing. 
    /// This is handed out by <see cref="StorageAccountProvider"/>.
    /// CloudStorageAccount is not virtual, but all the other classes below it are. 
    /// </summary>
    public class StorageAccount
    {
        /// <summary>
        /// Get the real azure storage account. Only use this if you explicitly need to bind to the <see cref="CloudStorageAccount"/>, 
        /// else use the virtuals. 
        /// </summary>
        public CloudStorageAccount SdkObject { get; protected set; }
        public TableStorageAccount TableSdkObject { get; protected set; }

        public static StorageAccount NewFromConnectionString(string accountConnectionString)
        {
            var account = CloudStorageAccount.Parse(accountConnectionString);
<<<<<<< HEAD
            return New(account, account.Credentials.AccountName);
=======
            var tableAccount = TableStorageAccount.Parse(accountConnectionString);
            return New(account, tableAccount);
>>>>>>> 40572c8f
        }

        public static StorageAccount New(CloudStorageAccount account, TableStorageAccount tableAccount = null)
        {
<<<<<<< HEAD
            if (account.Credentials == null)
            {
                throw new InvalidOperationException("Cannot infer storage account name with ManagedIdentity. Use the New method that requires the storageAccounyName.");
            }

            return New(account, account.Credentials.AccountName);
        }

        // When we use Managed Identity, we do not have a Credentials object on the 
        // CloudStorageAccount - therefore we need to know the storage account name
        public static StorageAccount New(CloudStorageAccount account, string storageAccountName)
        {
            return new StorageAccount
            { 
                SdkObject = account,
                Name = storageAccountName
            };
=======
            return new StorageAccount { SdkObject = account, TableSdkObject = tableAccount };
>>>>>>> 40572c8f
        }

        public virtual bool IsDevelopmentStorageAccount()
        {
            // see the section "Addressing local storage resources" in http://msdn.microsoft.com/en-us/library/windowsazure/hh403989.aspx
            return String.Equals(
                SdkObject.BlobEndpoint.PathAndQuery.TrimStart('/'),
                SdkObject.Credentials.AccountName,
                StringComparison.OrdinalIgnoreCase);
        }

        public virtual string Name { get; protected set; }

        public virtual Uri BlobEndpoint => SdkObject.BlobEndpoint;

        public virtual CloudBlobClient CreateCloudBlobClient()
        {
            return SdkObject.CreateCloudBlobClient();
        }
        public virtual CloudQueueClient CreateCloudQueueClient()
        {
            return SdkObject.CreateCloudQueueClient();
        }

        public virtual CloudTableClient CreateCloudTableClient()
        {
            return CloudStorageAccountExtensions.CreateCloudTableClient(TableSdkObject);            
        }
    }
}<|MERGE_RESOLUTION|>--- conflicted
+++ resolved
@@ -30,37 +30,25 @@
         public static StorageAccount NewFromConnectionString(string accountConnectionString)
         {
             var account = CloudStorageAccount.Parse(accountConnectionString);
-<<<<<<< HEAD
-            return New(account, account.Credentials.AccountName);
-=======
             var tableAccount = TableStorageAccount.Parse(accountConnectionString);
-            return New(account, tableAccount);
->>>>>>> 40572c8f
+            return New(account, tableAccount, account.Credentials.AccountName);
         }
 
-        public static StorageAccount New(CloudStorageAccount account, TableStorageAccount tableAccount = null)
+        public static StorageAccount New(CloudStorageAccount account, TableStorageAccount tableAccount = null, string storageAccountName = null)
         {
-<<<<<<< HEAD
-            if (account.Credentials == null)
+            // The storage account name is normally in the credentials,
+            // but not when we are using a managed identity
+            if (storageAccountName == null)
             {
-                throw new InvalidOperationException("Cannot infer storage account name with ManagedIdentity. Use the New method that requires the storageAccounyName.");
+                storageAccountName = account.Credentials.AccountName;
             }
 
-            return New(account, account.Credentials.AccountName);
-        }
-
-        // When we use Managed Identity, we do not have a Credentials object on the 
-        // CloudStorageAccount - therefore we need to know the storage account name
-        public static StorageAccount New(CloudStorageAccount account, string storageAccountName)
-        {
             return new StorageAccount
             { 
                 SdkObject = account,
+                TableSdkObject = tableAccount,
                 Name = storageAccountName
             };
-=======
-            return new StorageAccount { SdkObject = account, TableSdkObject = tableAccount };
->>>>>>> 40572c8f
         }
 
         public virtual bool IsDevelopmentStorageAccount()
