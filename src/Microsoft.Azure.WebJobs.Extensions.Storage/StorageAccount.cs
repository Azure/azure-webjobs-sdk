﻿// Copyright (c) .NET Foundation. All rights reserved.
// Licensed under the MIT License. See License.txt in the project root for license information.

using System;
using Microsoft.Azure.Cosmos.Table;
using Microsoft.Azure.Storage;
using Microsoft.Azure.Storage.Blob;
using Microsoft.Azure.Storage.Queue;

using CloudStorageAccount = Microsoft.Azure.Storage.CloudStorageAccount;
using TableStorageAccount = Microsoft.Azure.Cosmos.Table.CloudStorageAccount;

namespace Microsoft.Azure.WebJobs
{

    /// <summary>
    /// Wrapper around a CloudStorageAccount for abstractions and unit testing. 
    /// This is handed out by <see cref="StorageAccountProvider"/>.
    /// CloudStorageAccount is not virtual, but all the other classes below it are. 
    /// </summary>
    public class StorageAccount
    {
        /// <summary>
        /// Get the real azure storage account. Only use this if you explicitly need to bind to the <see cref="CloudStorageAccount"/>, 
        /// else use the virtuals. 
        /// </summary>
        public CloudStorageAccount SdkObject { get; protected set; }
        public TableStorageAccount TableSdkObject { get; protected set; }

        /// <summary>
        /// Create a storage account from a connection string
        /// </summary>
        /// <param name="accountConnectionString"></param>
        /// <returns></returns>
        /// <remarks>This method is only ever called when we have a connection string</remarks>
        public static StorageAccount NewFromConnectionString(string accountConnectionString)
        {
            var account = CloudStorageAccount.Parse(accountConnectionString);
            var tableAccount = TableStorageAccount.Parse(accountConnectionString);
            return New(account, tableAccount, account.Credentials.AccountName);
        }

        public static StorageAccount New(CloudStorageAccount account, TableStorageAccount tableAccount = null, string storageAccountName = null)
        {
<<<<<<< HEAD
            // The storage account name is normally in the credentials,
            // but not when we are using a managed identity
=======
            // The storage account name is normally in the credentials, but not when we are using a managed identity
>>>>>>> ea9630f5
            if (storageAccountName == null)
            {
                storageAccountName = account.Credentials.AccountName;
            }

<<<<<<< HEAD
            return new StorageAccount
            { 
                SdkObject = account,
                TableSdkObject = tableAccount,
                Name = storageAccountName
            };
=======
            return new StorageAccount { SdkObject = account, TableSdkObject = tableAccount, Name = storageAccountName };
>>>>>>> ea9630f5
        }

        public virtual bool IsDevelopmentStorageAccount()
        {
            // see the section "Addressing local storage resources" in http://msdn.microsoft.com/en-us/library/windowsazure/hh403989.aspx
            return String.Equals(
                SdkObject.BlobEndpoint.PathAndQuery.TrimStart('/'),
                SdkObject.Credentials.AccountName,
                StringComparison.OrdinalIgnoreCase);
        }

        public virtual string Name { get; protected set; }

        public virtual Uri BlobEndpoint => SdkObject.BlobEndpoint;

        public virtual CloudBlobClient CreateCloudBlobClient()
        {
            return SdkObject.CreateCloudBlobClient();
        }
        public virtual CloudQueueClient CreateCloudQueueClient()
        {
            return SdkObject.CreateCloudQueueClient();
        }

        public virtual CloudTableClient CreateCloudTableClient()
        {
            return CloudStorageAccountExtensions.CreateCloudTableClient(TableSdkObject);            
        }
    }
}<|MERGE_RESOLUTION|>--- conflicted
+++ resolved
@@ -42,27 +42,19 @@
 
         public static StorageAccount New(CloudStorageAccount account, TableStorageAccount tableAccount = null, string storageAccountName = null)
         {
-<<<<<<< HEAD
             // The storage account name is normally in the credentials,
             // but not when we are using a managed identity
-=======
-            // The storage account name is normally in the credentials, but not when we are using a managed identity
->>>>>>> ea9630f5
             if (storageAccountName == null)
             {
                 storageAccountName = account.Credentials.AccountName;
             }
 
-<<<<<<< HEAD
             return new StorageAccount
             { 
                 SdkObject = account,
                 TableSdkObject = tableAccount,
                 Name = storageAccountName
             };
-=======
-            return new StorageAccount { SdkObject = account, TableSdkObject = tableAccount, Name = storageAccountName };
->>>>>>> ea9630f5
         }
 
         public virtual bool IsDevelopmentStorageAccount()
